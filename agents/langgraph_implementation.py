from typing import TypedDict, List, Dict, Any, Optional, Annotated
from langchain_core.messages import BaseMessage, HumanMessage, AIMessage
from langchain_core.documents import Document
from langgraph.graph import StateGraph, END, START
from langgraph.checkpoint.memory import MemorySaver
from pydantic import BaseModel
import logging
import time
from langchain_core.runnables import RunnableConfig
from typing import cast
import asyncio
from concurrent.futures import ThreadPoolExecutor
# import os
# import sys
# sys.path.append(os.path.abspath(os.path.join(os.path.dirname(__file__), '..')))

# Import existing components
# from agents.intent_detector import intent_detector, IntentType
from agents.intent_detector import intent_detector, IntentType

from agents.query_rewriter import QueryRewriter
from agents.context_manager import context_manager
from agents.prompt_manager import prompt_manager
from agents.guardrails import Guardrails
from services.embedding import get_embedding
from services.qdrant_service import search_qdrant
from services.llm_service import call_llm_full
from services.reranker_service import get_reranker

logger = logging.getLogger(__name__)

# ============================================================================
# STATE MANAGEMENT
# ============================================================================

class ChatState(TypedDict):
    """State cho LangGraph chat system"""
    messages: List[BaseMessage]
    question: str
    session_id: str
    intent: Optional[IntentType]
    context_docs: List[Document]
    rewritten_query: Optional[str]
    sources: List[Dict[str, Any]]
    answer: Optional[str]
    error: Optional[str]
    metadata: Dict[str, Any]
    processing_time: Dict[str, float]
    prompt: Optional[str]  # Add prompt for streaming
    answer_chunks: Optional[List[str]]  # Add for streaming real chunks

class ConversationMemory(BaseModel):
    """Memory cho conversation context"""
    session_id: str
    messages: List[BaseMessage]
    context_summary: Optional[str]
    relevant_entities: List[str]
    conversation_turns: int

# ============================================================================
# GRAPH NODES
# ============================================================================

class RAGNodes:
    """Các nodes cho RAG system với LangGraph"""
    
    def __init__(self):
        self.intent_detector = intent_detector
        self.query_rewriter = QueryRewriter()
        self.context_manager = context_manager
        self.prompt_manager = prompt_manager
        self.guardrails = Guardrails()
        self._executor = ThreadPoolExecutor()
        
    async def set_intent(self, state: ChatState) -> ChatState:
        question = state["question"]
        # intent, metadata = self.intent_detector.detect_intent(question)
        intent = self.intent_detector.detect_intent(question)
        state["intent"] = intent
        return state

    
    async def rewrite_query_with_context(self, state: ChatState) -> ChatState:
        """Rewrite query với conversation context"""
        start_time = time.time()
        question = state["question"]
        messages = state["messages"]
        messages_dict = []
        for m in messages:
            if hasattr(m, 'type') and hasattr(m, 'content'):
                role = 'user' if getattr(m, 'type', None) == 'human' else 'assistant'
                messages_dict.append({'role': role, 'content': m.content})
            elif isinstance(m, dict):
                messages_dict.append(m)
        loop = asyncio.get_running_loop()
        context_string, _ = await loop.run_in_executor(self._executor, self.context_manager.process_conversation_history, messages_dict, question)
        rewritten = await loop.run_in_executor(self._executor, self.query_rewriter.rewrite_with_context, question, context_string)
        state["rewritten_query"] = rewritten
        duration = time.time() - start_time
        state["processing_time"]["query_rewriting"] = duration
        logger.info(f"[LangGraph] Query rewriting: {duration:.4f}s")
        logger.info(f"[LangGraph] Query: {question} -> {rewritten}")
        return state
    
    async def retrieve_context(self, state: ChatState) -> ChatState:
        """Retrieve context documents"""
        start_time = time.time()
        query = state.get("rewritten_query") or state["question"] or ""
        intent = state["intent"]
        if intent is None:
            raise ValueError("Intent must not be None in retrieve_context")
        collections = intent_detector.get_search_collections(intent)
        # Ẩn toàn bộ log retrieval
        loop = asyncio.get_running_loop()
        embedding = await loop.run_in_executor(self._executor, get_embedding, query)
        all_docs = []
        for collection in collections:
            if collection == "general_chunks":
                continue

            results, filter_condition = await loop.run_in_executor(self._executor, search_qdrant, collection, embedding, query, 8)  
            docs = [Document(page_content=r.payload.get("text", ""), metadata=r.payload) for r in results]
            logger.info(f'filter_condition: {filter_condition}')
            all_docs.extend(docs)
        if all_docs:
            reranker = get_reranker()
            reranked_docs = await loop.run_in_executor(self._executor, reranker.rerank, query or "", [{"content": doc.page_content} for doc in all_docs], 8)  
            for i, doc in enumerate(all_docs[:len(reranked_docs)]):
                doc.metadata["rerank_score"] = reranked_docs[i].get("rerank_score", 0.0)
            # for idx, doc in enumerate(all_docs[:3]):
            #     meta = doc.metadata
            #     logger.info(f"[Retrieval] Top doc {idx+1}: law_name={meta.get('law_name')}, article={meta.get('article')}, chapter={meta.get('chapter')}, score={meta.get('rerank_score')}, content={doc.page_content}")
        state["context_docs"] = all_docs[:8]  
        duration = time.time() - start_time
        state["processing_time"]["context_retrieval"] = duration
        return state
    
    async def generate_answer(self, state: ChatState) -> ChatState:
        """Generate answer với context (sử dụng streaming thực sự nếu có)"""
        start_time = time.time()
        question = state["question"]
        docs = state["context_docs"]
        intent = state["intent"]
        
        # Tạo prompt
        loop = asyncio.get_running_loop()
        logger.info(f"[LangGraph] Sắp tạo prompt với prompt_manager...")
        logger.info(f"[LangGraph] DEBUG: Sắp tạo prompt với question: {question}, số docs: {len(docs)}, intent: {intent}")
        for i, doc in enumerate(docs[:3]):
            logger.info(f"[LangGraph] DEBUG: Doc {i}: {doc.metadata}")
        prompt = self.prompt_manager.create_dynamic_prompt(question, [doc.metadata for doc in docs])
        logger.info("__"*30)

        logger.info(f"[LangGraph] Đã tạo xong prompt, độ dài: {len(prompt)}, prompt: {prompt}")
        logger.info("__"*30)


        state["prompt"] = prompt  # Store prompt for streaming

        # Call LLM to generate answer
        try:
            from services.llm_service import call_llm_stream
            answer_chunks = []
            for chunk in await loop.run_in_executor(None, lambda: list(call_llm_stream(prompt, "llama"))):
                answer_chunks.append(chunk)
            answer = "".join(answer_chunks)
            logger.info(f"[LangGraph] Đã gọi xong call_llm_stream, answer[:100]: {str(answer)[:100]}")
            state["answer"] = answer
            state["answer_chunks"] = answer_chunks 
        except Exception as e:
            logger.error(f"Error calling LLM: {e}")
            state["answer"] = "Xin lỗi, có lỗi xảy ra khi xử lý câu hỏi của bạn."
            state["error"] = "llm_error"
        
        # Tạo sources từ docs
        sources = []
        for doc in docs[:3]:  # Top 3 sources
            file_url = doc.metadata.get("file_url", "")
            url = doc.metadata.get("url", "")
            code = doc.metadata.get("code", "")
            title = doc.metadata.get("name", doc.metadata.get("form_name", doc.metadata.get("procedure_name", "N/A")))
            if file_url:
                source = {
                    "title": title,
                    "code": code,
                    "file_url": file_url,
                    "url": url,
                    "content": doc.page_content[:200] + "..." if len(doc.page_content) > 200 else doc.page_content,
                    "metadata": doc.metadata
                }
                sources.append(source)
            else:
                # fallback: vẫn thêm các nguồn khác nếu không có file_url
                source = {
                    "title": title,
                    "code": code,
                    "file_url": file_url,
                    "url": url,
                    "content": doc.page_content[:200] + "..." if len(doc.page_content) > 200 else doc.page_content,
                    "metadata": doc.metadata
                }
                sources.append(source)
        state["sources"] = sources
        
        duration = time.time() - start_time
        state["processing_time"]["answer_generation"] = duration
        logger.info(f"[LangGraph] Answer generation: {duration:.4f}s")
        return state
    
    async def validate_output(self, state: ChatState) -> ChatState:
        """Validate output với guardrails"""
        start_time = time.time()
        
        answer = state["answer"] or ""
        
        # Guardrails check
        output_safety = self.guardrails.validate_output(answer)
        if not output_safety["is_safe"]:
            fallback_msg = self.guardrails.get_fallback_message(output_safety["block_reason"])
            state["answer"] = fallback_msg
            state["error"] = "output_validation_failed"
            logger.warning(f"[LangGraph] Output validation failed: {output_safety['block_reason']}")
        
        # Log timing
        duration = time.time() - start_time
        state["processing_time"]["output_validation"] = duration
        logger.info(f"[LangGraph] Output validation: {duration:.4f}s")
        
        return state
    
    async def update_memory(self, state: ChatState) -> ChatState:
        """Update conversation memory"""
        start_time = time.time()
        session_id = state["session_id"]
        messages = state["messages"]
        if state["answer"]:
            messages.append(AIMessage(content=state["answer"]))
        # Convert List[BaseMessage] to List[Dict] for context_manager
        messages_dict = []
        for m in messages:
            if hasattr(m, 'type') and hasattr(m, 'content'):
                role = 'user' if getattr(m, 'type', None) == 'human' else 'assistant'
                messages_dict.append({'role': role, 'content': m.content})
            elif isinstance(m, dict):
                messages_dict.append(m)
        loop = asyncio.get_running_loop()
        _, processed_turns = await loop.run_in_executor(self._executor, self.context_manager.process_conversation_history, messages_dict, state["question"])
        context_summary = None
        if processed_turns:
            context_summary = " | ".join([t.content for t in processed_turns])
        state["messages"] = messages
        state["metadata"]["context_summary"] = context_summary
        state["metadata"]["conversation_turns"] = len(messages) // 2
        duration = time.time() - start_time
        state["processing_time"]["memory_update"] = duration
        logger.info(f"[LangGraph] Memory update: {duration:.4f}s")
        return state

    async def semantic_cache(self, state: ChatState) -> ChatState:
        """Kiểm tra semantic cache (nếu có)"""
        from services.embedding import get_embedding
        from services.cache_service import get_semantic_cached_result
        query = state["question"]
        loop = asyncio.get_running_loop()
        embedding = await loop.run_in_executor(self._executor, get_embedding, query)
        cached = await loop.run_in_executor(self._executor, get_semantic_cached_result, embedding)
        if cached:
            state["answer"] = cached.get("answer", "")
            state["sources"] = cached.get("sources", [])
            state["error"] = None
            # Nếu hit cache, có thể set flag để dừng sớm nếu muốn
        return state
    async def guardrails_input(self, state: ChatState) -> ChatState:
        """Kiểm tra an toàn đầu vào (LlamaGuard Input)"""
        from agents.guardrails import Guardrails
        guardrails = Guardrails()
        result = guardrails.validate_input(state["question"])
        if not result["is_safe"]:
            state["answer"] = guardrails.get_fallback_message(result["block_reason"])
            state["error"] = "input_validation_failed"
        return state

# ============================================================================
# WORKFLOW CONSTRUCTION
# ============================================================================

def create_rag_workflow():
    """Tạo RAG workflow với LangGraph"""
    rag_nodes = RAGNodes()
    workflow = StateGraph(ChatState)
    workflow.add_node("set_intent", rag_nodes.set_intent)
    workflow.add_node("semantic_cache", rag_nodes.semantic_cache)  # NEW
    workflow.add_node("guardrails_input", rag_nodes.guardrails_input)  # NEW
    workflow.add_node("rewrite", rag_nodes.rewrite_query_with_context)
    workflow.add_node("retrieve", rag_nodes.retrieve_context)
    workflow.add_node("generate", rag_nodes.generate_answer)
    workflow.add_node("validate", rag_nodes.validate_output)
    workflow.add_node("update_memory", rag_nodes.update_memory)
    workflow.add_edge(START, "set_intent")
    workflow.add_edge("set_intent", "semantic_cache")
    workflow.add_edge("semantic_cache", "guardrails_input")
    workflow.add_edge("guardrails_input", "rewrite")
    workflow.add_edge("rewrite", "retrieve")
    workflow.add_edge("retrieve", "generate")
    workflow.add_edge("generate", "validate")
    workflow.add_edge("validate", "update_memory")
    workflow.add_edge("update_memory", END)
    app = workflow.compile(checkpointer=MemorySaver())
    return app

# ============================================================================
# LANGCHAIN INTEGRATION
# ============================================================================

class LangChainRAGComponents:
    """LangChain components cho RAG"""
    
    def __init__(self):
        # Initialize existing components
        self.embeddings = None  # Will be initialized with existing embedding service
        self.memory = None  # Will be initialized with existing context manager
        
    def create_conversational_chain(self):
        """Tạo conversational retrieval chain"""
        # This would integrate with existing components
        # For now, return a simple chain structure
        return {
            "type": "conversational_chain",
            "description": "LangChain conversational retrieval chain"
        }
    
    def create_retrieval_chain(self, intent: str):
        """Tạo retrieval chain cho intent cụ thể"""
        return {
            "type": "retrieval_chain",
            "intent": intent,
            "description": f"LangChain retrieval chain for {intent}"
        }

# ============================================================================
# MAIN WORKFLOW INSTANCE
# ============================================================================

# Create workflow instance
rag_workflow = create_rag_workflow()
langchain_components = LangChainRAGComponents()

# ============================================================================
# UTILITY FUNCTIONS
# ============================================================================

def convert_messages_to_langchain(messages: List[Dict]) -> List[BaseMessage]:
    """Convert messages từ format hiện tại sang LangChain format"""
    langchain_messages = []
    
    for msg in messages:
        if msg.get('role') == 'user':
            langchain_messages.append(HumanMessage(content=msg.get('content', '')))
        elif msg.get('role') == 'assistant':
            langchain_messages.append(AIMessage(content=msg.get('content', '')))
    
    return langchain_messages

def create_initial_state(question: str, messages: List[Dict], session_id: str) -> ChatState:
    """Tạo initial state cho LangGraph workflow"""
    # Convert messages
    langchain_messages = convert_messages_to_langchain(messages)
    # Add current question
    langchain_messages.append(HumanMessage(content=question))
    return {
        "messages": langchain_messages,
        "question": question,
        "session_id": session_id,
        "intent": None,
        "context_docs": [],
        "rewritten_query": None,
        "sources": [],
        "answer": None,
        "error": None,
        "metadata": {},
        "processing_time": {},
        "prompt": None,
        "answer_chunks": None
    }  # type: ignore

def extract_results_from_state(state: Dict[str, Any]) -> Dict[str, Any]:
    """Extract kết quả từ state và in log thời gian xử lý từng bước"""
    result = {
        "answer": state.get("answer", ""),
        "sources": state.get("sources", []),
        "intent": state.get("intent"),
        "processing_time": state.get("processing_time", {}),
        "error": state.get("error")
    }
    # In log thời gian xử lý từng bước
    print("=== Thời gian xử lý từng bước ===")
    for step, t in result["processing_time"].items():
        print(f"{step}: {t:.4f} giây")
<<<<<<< HEAD
    return result

# # ============================================================================
# # EXAMPLE USAGE
# # ============================================================================

# async def example_usage():
#     """Example usage của LangGraph workflow"""
    
#     # Sample data
#     question = "Tôi muốn hỏi về thủ tục đăng ký tạm trú"
#     messages = [
#         {"role": "user", "content": "Xin chào"},
#         {"role": "assistant", "content": "Chào bạn! Tôi có thể giúp gì cho bạn?"}
#     ]
#     session_id = "test-session-123"
    
#     # Create initial state
#     initial_state = create_initial_state(question, messages, session_id)
    
#     # Run workflow
#     config = cast(RunnableConfig, {"configurable": {"thread_id": session_id}})
#     result = await rag_workflow.ainvoke(initial_state, config=config)
    
#     # Extract results
#     results = extract_results_from_state(result)
#     print("=== LangGraph RAG Results ===")
#     print(f"Answer: {results['answer']}")
#     print(f"Intent: {results['intent']}")
#     print(f"Sources: {len(results['sources'])}")
#     print(f"Processing time: {results['processing_time']}")

# if __name__ == "__main__":
#     import asyncio
#     asyncio.run(example_usage()) 
=======
    return result
>>>>>>> c2e0e96e
<|MERGE_RESOLUTION|>--- conflicted
+++ resolved
@@ -396,42 +396,4 @@
     print("=== Thời gian xử lý từng bước ===")
     for step, t in result["processing_time"].items():
         print(f"{step}: {t:.4f} giây")
-<<<<<<< HEAD
-    return result
-
-# # ============================================================================
-# # EXAMPLE USAGE
-# # ============================================================================
-
-# async def example_usage():
-#     """Example usage của LangGraph workflow"""
-    
-#     # Sample data
-#     question = "Tôi muốn hỏi về thủ tục đăng ký tạm trú"
-#     messages = [
-#         {"role": "user", "content": "Xin chào"},
-#         {"role": "assistant", "content": "Chào bạn! Tôi có thể giúp gì cho bạn?"}
-#     ]
-#     session_id = "test-session-123"
-    
-#     # Create initial state
-#     initial_state = create_initial_state(question, messages, session_id)
-    
-#     # Run workflow
-#     config = cast(RunnableConfig, {"configurable": {"thread_id": session_id}})
-#     result = await rag_workflow.ainvoke(initial_state, config=config)
-    
-#     # Extract results
-#     results = extract_results_from_state(result)
-#     print("=== LangGraph RAG Results ===")
-#     print(f"Answer: {results['answer']}")
-#     print(f"Intent: {results['intent']}")
-#     print(f"Sources: {len(results['sources'])}")
-#     print(f"Processing time: {results['processing_time']}")
-
-# if __name__ == "__main__":
-#     import asyncio
-#     asyncio.run(example_usage()) 
-=======
-    return result
->>>>>>> c2e0e96e
+    return result